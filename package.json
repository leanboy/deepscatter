{
  "name": "deepscatter",
  "type": "module",
<<<<<<< HEAD
  "version": "2.9.0",
=======
  "version": "2.9.3",
>>>>>>> 97119cef
  "description": "Fast, animated zoomable scatterplots scaling to billions of points",
  "files": [
    "dist"
  ],
  "module": "./dist/deepscatter.js",
  "main": "./dist/deepscatter.umd.cjs",
  "exports": {
    ".": {
      "import": "./dist/deepscatter.js",
      "require": "./dist/deepscatter.umd.cjs"
    }
  },
  "scripts": {
    "dev": "vite --port 3344 --host",
    "format": "prettier --write .",
    "build": "vite build",
    "prepublishOnly": "vite build && typedoc --skipErrorChecking src/deepscatter.ts",
    "test": "playwright test",
    "lint": "eslint src"
  },
  "repository": {
    "type": "git",
    "url": "git+https://github.com/nomic-ai/deepscatter.git"
  },
  "keywords": [
    "Data",
    "Visualization",
    "D3",
    "Scatterplot"
  ],
  "author": "Ben Schmidt",
  "license": "CC BY-NC-SA 4.0",
  "bugs": {
    "url": "https://github.com/nomic-ai/deepscatter/issues"
  },
  "homepage": "https://github.com/nomic-ai/deepscatter#readme",
  "dependencies": {
    "apache-arrow": "^11.0.0",
    "d3-array": "^3.2.2",
    "d3-color": "^3.1.0",
    "d3-contour": "^4.0.2",
    "d3-ease": "^3.0.1",
    "d3-fetch": "^3.0.1",
    "d3-format": "^3.1.0",
    "d3-geo": "^3.1.0",
    "d3-interpolate": "^3.0.1",
    "d3-random": "^3.0.1",
    "d3-scale": "^4.0.2",
    "d3-scale-chromatic": "^3.0.0",
    "d3-selection": "^3.0.0",
    "d3-timer": "^3.0.1",
    "d3-transition": "^3.0.1",
    "d3-zoom": "^3.0.0",
    "glsl-easings": "^1.0.0",
    "glsl-fast-gaussian-blur": "^1.0.2",
    "glsl-read-float": "^1.1.0",
    "lodash.merge": "^4.6.2",
    "rbush-3d": "^0.0.4",
    "regl": "^2.1.0"
  },
  "devDependencies": {
    "@playwright/test": "^1.31.2",
    "@types/d3": "^7.4.0",
    "@types/d3-geo": "^3.0.3",
    "@types/d3-selection": "^3.0.4",
    "@types/geojson": "^7946.0.10",
    "@types/lodash.merge": "^4.6.7",
    "@typescript-eslint/eslint-plugin": "^5.54.1",
    "@typescript-eslint/parser": "^5.54.1",
    "eslint": "^8.36.0",
    "eslint-config-prettier": "^8.7.0",
    "eslint-formatter-summary-chart": "^0.3.0",
    "eslint-plugin-import": "^2.27.5",
    "eslint-plugin-prettier": "^4.2.1",
    "eslint-plugin-unicorn": "^46.0.0",
    "glslify": "^7.1.1",
    "glslify-hex": "^2.1.1",
    "glslify-loader": "^2.0.0",
    "rollup-plugin-glslify": "^1.3.1",
    "terser": "^5.16.6",
    "typedoc": "^0.23.26",
    "vite": "^4.1.4"
  }
}<|MERGE_RESOLUTION|>--- conflicted
+++ resolved
@@ -1,11 +1,7 @@
 {
   "name": "deepscatter",
   "type": "module",
-<<<<<<< HEAD
-  "version": "2.9.0",
-=======
   "version": "2.9.3",
->>>>>>> 97119cef
   "description": "Fast, animated zoomable scatterplots scaling to billions of points",
   "files": [
     "dist"
