import { Table } from 'apache-arrow';

/**
 * Operations to be performed on the GPU taking a single argument.
 */
type OneArgumentOp = {
  op: 'gt' | 'lt' | 'eq';
  field: string;
  a: number;
};

/**
 * Operations to be performed on the GPU taking two arguments
 */

type TwoArgumentOp = {
  op: 'within' | 'between';
  field: string;
  a: number;
  b: number;
};

export type OpChannel = OneArgumentOp | TwoArgumentOp;

// Functions that are defined as strings and executed in JS.
export type LambdaChannel = {
  lambda: string;
  field: string;
  domain?: [number, number];
  range?: [number, number];
};

export type FunctionalChannel = LambdaChannel | OpChannel;

export type ConstantChannel = {
  constant: number;
};

/**
 * A channel represents the information necessary to map a single dimension
 * (x, y, color, jitter, etc.) from dataspace to a visual encoding. It is used
 * to construct a scale and to pass any other necessary information to assist
 * in converting tabular data to visual representation. In some cases it is a scale;
 * in others it is parameters used to define a function on the GPU.
 *
 * The names and design are taken largely from channels as defined in Vega-Lite,
 * but the syntax differs for a number of operations.
 * https://vega.github.io/vega-lite/docs/encoding.html
 */
export interface BasicChannel {
  /** The name of a column in the data table to be encoded. */
  field: string; // .
  /**
   * A transformation to apply on the field.
   * 'literal' maps in the implied dataspace set by 'x', 'y', while
   * 'linear' transforms the data by the range and domain.
   */
  transform?: 'log' | 'linear' | 'sqrt' | 'literal';
  // The domain over which the data extends
  domain?: [number, number];
  // The range into which to map the data.
  range?: [number, number];
}

export type JitterChannel = {
  /**
   * Jitter channels have a method.
   * 'spiral' animates along a log spiral.
   * 'uniform' jitters around a central point.
   * 'normal' jitters around a central point biased towards the middle.
   * 'circle' animates a circle around the point.
   * 'time' lapses the point in and out of view.
   */
  method: null | 'spiral' | 'uniform' | 'normal' | 'circle' | 'time';
};

export interface CategoricalChannel {
  field: string;
}

export type BasicColorChannel = BasicChannel & {
  range?: [[number, number, number], [number, number, number]] | string;
  domain?: [number, number];
};

export type CategoricalColorChannel = CategoricalChannel & {
  range?: [number, number, number][] | string;
  domain?: string[];
};

export type ConstantColorChannel = ConstantChannel & {
  constant?: [number, number, number];
};

export type ColorChannel =
  | BasicColorChannel
  | CategoricalColorChannel
  | ConstantColorChannel;
export type Channel =
  | BasicChannel
  | string
  | ConstantChannel
  | OpChannel
  | LambdaChannel;

export type OpArray = [number, number, number]; // A description of a functional operation to be passsed to the shader.

/**
 * And encoding.
 */
export type Encoding = {
  x?: null | Channel;
  y?: null | Channel;
  color?: null | ColorChannel;
  size?: null | Channel;
  shape?: null | Channel;
  alpha?: null | Channel;
  filter?: null | FunctionalChannel;
  //  filter1?: null | FunctionalChannel;
  filter2?: null | FunctionalChannel;
  jitter_radius?: Channel;
  jitter_speed?: Channel;
  x0?: Channel;
  y0?: Channel;
  position?: string;
  position0?: string;
};

type TileKey = `${number}/${number}/${number}`;

export type PointUpdate = {
  column_name: string;
  values: Record<string, Record<number, number>>;
};

export type Dimension = keyof Encoding;

// Data can be passed in three ways:
// 1. A Table object.
// 2. A URL to a Quadtile source.
// 3. An array buffer that contains a serialized Table.

type DataSpec = Record<string, never> &
  (
    | { source_url?: never; arrow_table?: never; arrow_buffer: ArrayBuffer }
    | { source_url: string; arrow_table?: never; arrow_buffer?: never }
    | { source_url?: never; arrow_table: Table; arrow_buffer?: never }
  );

<<<<<<< HEAD
// An APICall is a JSON-serializable specification of the chart. 
=======
/**
 * A callback provided by the consumer, enabling them to hook into
 * zoom events & recieve the zoom transform. For example, a consumer
 * might update annotations on zoom events to keep them in sync.
 */
export type onZoomCallback = (transform: d3.ZoomTransform) => null;

>>>>>>> 5c9844a3
export type APICall = {
  /** The magnification coefficient for a zooming item */
  zoom_balance: number;

  /** The length of time to take for the transition to this state. */
  duration: number;

  /** The base point size for aes is modified */
  point_size: number;

  /** The maximum number of points to load */
  max_points: number;
  /** Overall screen saturation target at average point density */
  alpha: number;

  /** A function defind as a string that takes implied argument 'datum' */
  click_function: string;

  encoding: Encoding;
} & DataSpec;

export function isOpChannel(input: Channel): input is OpChannel {
  return (input as OpChannel).op !== undefined;
}

export function isLambdaChannel(input: Channel): input is LambdaChannel {
  return (input as LambdaChannel).lambda !== undefined;
}

export function isConstantChannel(input: Channel): input is ConstantChannel {
  return (input as ConstantChannel).constant !== undefined;
}<|MERGE_RESOLUTION|>--- conflicted
+++ resolved
@@ -147,9 +147,6 @@
     | { source_url?: never; arrow_table: Table; arrow_buffer?: never }
   );
 
-<<<<<<< HEAD
-// An APICall is a JSON-serializable specification of the chart. 
-=======
 /**
  * A callback provided by the consumer, enabling them to hook into
  * zoom events & recieve the zoom transform. For example, a consumer
@@ -157,7 +154,7 @@
  */
 export type onZoomCallback = (transform: d3.ZoomTransform) => null;
 
->>>>>>> 5c9844a3
+// An APICall is a JSON-serializable specification of the chart.
 export type APICall = {
   /** The magnification coefficient for a zooming item */
   zoom_balance: number;
